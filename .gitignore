# Temporary and binary files
__pycache__/

# Package files
.eggs/
*.egg-info

# Unittest and coverage
.coverage
.tox/
test_report.xml
.pytest_cache/

# Build and docs folder/files
/build/
/dist/
/sdist/
/docs/api/

<<<<<<< HEAD
# IDE
.vscode/*
=======
# IDE files
.vscode/
>>>>>>> a0264b54
<|MERGE_RESOLUTION|>--- conflicted
+++ resolved
@@ -17,10 +17,5 @@
 /sdist/
 /docs/api/
 
-<<<<<<< HEAD
-# IDE
-.vscode/*
-=======
 # IDE files
-.vscode/
->>>>>>> a0264b54
+.vscode/