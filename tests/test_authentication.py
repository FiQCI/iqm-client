# Copyright 2022 IQM client developers
#
# Licensed under the Apache License, Version 2.0 (the "License");
# you may not use this file except in compliance with the License.
# You may obtain a copy of the License at
#
#     http://www.apache.org/licenses/LICENSE-2.0
#
# Unless required by applicable law or agreed to in writing, software
# distributed under the License is distributed on an "AS IS" BASIS,
# WITHOUT WARRANTIES OR CONDITIONS OF ANY KIND, either express or implied.
# See the License for the specific language governing permissions and
# limitations under the License.
"""Tests for user authentication and token management in IQM client.
"""

import os

from mockito import unstub
import pytest

from iqm_client import ClientAuthenticationError, Credentials, IQMClient
from tests.conftest import expect_logout, expect_status_request, prepare_tokens


def test_get_initial_tokens_with_credentials_from_arguments(base_url, credentials):
    """
    Tests that if the client is initialized with credentials, they are used correctly
    """
    tokens = prepare_tokens(300, 3600, **credentials)
    expected_credentials = Credentials(
        access_token=tokens['access_token'], refresh_token=tokens['refresh_token'], **credentials
    )
    client = IQMClient(base_url, **credentials)
    assert client._credentials == expected_credentials
    unstub()


def test_get_initial_tokens_with_credentials_from_env_variables(base_url, credentials, monkeypatch):
    """
    Tests that credentials are read from environment variables if they are not given as arguments
    """
    tokens = prepare_tokens(300, 3600, **credentials)
    expected_credentials = Credentials(
        access_token=tokens['access_token'], refresh_token=tokens['refresh_token'], **credentials
    )
    monkeypatch.setenv('IQM_AUTH_SERVER', credentials['auth_server_url'])
    monkeypatch.setenv('IQM_AUTH_USERNAME', credentials['username'])
    monkeypatch.setenv('IQM_AUTH_PASSWORD', credentials['password'])
    client = IQMClient(base_url)
    assert client._credentials == expected_credentials
    unstub()


def test_add_authorization_header_when_credentials_are_provided(base_url, credentials):
    """
    Tests that requests are sent with Authorization header when credentials are provided
    """
    tokens = prepare_tokens(300, 3600, **credentials)
    job_id = expect_status_request(base_url, tokens['access_token'])
    client = IQMClient(base_url, **credentials)
    result = client.get_run(job_id)
    assert result.status == 'pending'
    unstub()


<<<<<<< HEAD
=======
def test_add_authorization_header_when_external_token_is_provided(base_url, tokens_dict):
    """
    Tests that requests are sent with Authorization header when credentials are provided
    """
    tokens_path = os.path.dirname(os.path.realpath(__file__)) + '/resources/tokens.json'
    job_id = expect_status_request(base_url, tokens_dict['access_token'])
    client = IQMClient(base_url, tokens_file=tokens_path)
    result = client.get_run(job_id)
    assert result.status == 'pending'
    unstub()


>>>>>>> 2d0370ee
def test_no_authorization_header_when_credentials_are_not_provided(base_url):
    """
    Tests that requests are sent without Authorization header when no credentials are provided
    """
    job_id = expect_status_request(base_url, None)
    client = IQMClient(base_url)
    result = client.get_run(job_id)
    assert result.status == 'pending'
    unstub()


def test_raises_client_authentication_error_if_authentication_fails(base_url, credentials):
    """
    Tests that authentication failure raises ClientAuthenticationError
    """
    prepare_tokens(300, 3600, status_code=401, **credentials)
<<<<<<< HEAD
    with raises(ClientAuthenticationError):
=======
    with pytest.raises(ClientAuthenticationError):
>>>>>>> 2d0370ee
        IQMClient(base_url, **credentials)
    unstub()


def test_access_token_is_not_refreshed_if_it_has_not_expired(base_url, credentials):
    """
    Test that access token is not refreshed if it has not expired
    """
    tokens = prepare_tokens(300, 3600, **credentials)
    client = IQMClient(base_url, **credentials)
    assert client._credentials.access_token == tokens['access_token']

    job_id = expect_status_request(base_url, tokens['access_token'], 3)
    client.get_run(job_id)
    client.get_run(job_id)
    client.get_run(job_id)


def test_expired_access_token_is_refreshed_automatically(base_url, credentials):
    """
    Test that access token is refreshed automatically if it has expired
    """
    initial_tokens = prepare_tokens(-300, 3600, **credentials)  # expired initial access token
    refreshed_tokens = prepare_tokens(300, 4200, initial_tokens['refresh_token'], **credentials)
    job_id = expect_status_request(base_url, refreshed_tokens['access_token'])

    # Check initial access token
    client = IQMClient(base_url, **credentials)
    assert client._credentials.access_token == initial_tokens['access_token']

    # Check that assert token is refreshed
    result = client.get_run(job_id)
    assert client._credentials.access_token == refreshed_tokens['access_token']
    assert result.status == 'pending'

    unstub()


def test_start_new_session_when_refresh_token_has_expired(base_url, credentials):
    """
    Test that a new session is started automatically if refresh token has expired
    """
    initial_tokens = prepare_tokens(-3600, -300, **credentials)  # expired initial access token and refresh token

    client = IQMClient(base_url, **credentials)
    assert client._credentials.access_token == initial_tokens['access_token']
    assert client._credentials.refresh_token == initial_tokens['refresh_token']

    refreshed_tokens = prepare_tokens(300, 3600, **credentials)  # refreshed access token and refresh token
    job_id = expect_status_request(base_url, refreshed_tokens['access_token'])
    result = client.get_run(job_id)
    assert client._credentials.access_token == refreshed_tokens['access_token']
    assert result.status == 'pending'

    unstub()


def test_tokens_are_cleared_at_logout(base_url, credentials):
    """
    Tests that calling ``close`` will terminate the session and clear tokens
    """
    initial_tokens = prepare_tokens(300, 3600, **credentials)
    expect_logout(credentials['auth_server_url'], initial_tokens['refresh_token'])

    client = IQMClient(base_url, **credentials)
    assert client._credentials.access_token == initial_tokens['access_token']
    assert client._credentials.refresh_token == initial_tokens['refresh_token']

    client.close_auth_session()
    assert client._credentials.access_token is None
    assert client._credentials.refresh_token is None

    unstub()


def test_cannot_close_external_auth_session(base_url):
    """
    Tests that calling ``close_auth_session`` while initialized with an external auth session
    raises ClientAuthenticationError
    """
    tokens_path = os.path.dirname(os.path.realpath(__file__)) + '/resources/tokens.json'
    client = IQMClient(base_url, tokens_file=tokens_path)
    with pytest.raises(ClientAuthenticationError) as exc:
        client.close_auth_session()
    assert 'Unable to close externally managed auth session' == str(exc.value)


def test_logout_on_client_destruction(base_url, credentials):
    """
    Tests that client is trying to terminate the authentication session on destruction
    """
    initial_tokens = prepare_tokens(300, 3600, **credentials)
    expect_logout(credentials['auth_server_url'], initial_tokens['refresh_token'])

    client = IQMClient(base_url, **credentials)
    assert client._credentials.access_token == initial_tokens['access_token']
    assert client._credentials.refresh_token == initial_tokens['refresh_token']

    del client

    unstub()<|MERGE_RESOLUTION|>--- conflicted
+++ resolved
@@ -64,8 +64,6 @@
     unstub()
 
 
-<<<<<<< HEAD
-=======
 def test_add_authorization_header_when_external_token_is_provided(base_url, tokens_dict):
     """
     Tests that requests are sent with Authorization header when credentials are provided
@@ -78,7 +76,6 @@
     unstub()
 
 
->>>>>>> 2d0370ee
 def test_no_authorization_header_when_credentials_are_not_provided(base_url):
     """
     Tests that requests are sent without Authorization header when no credentials are provided
@@ -95,11 +92,7 @@
     Tests that authentication failure raises ClientAuthenticationError
     """
     prepare_tokens(300, 3600, status_code=401, **credentials)
-<<<<<<< HEAD
-    with raises(ClientAuthenticationError):
-=======
     with pytest.raises(ClientAuthenticationError):
->>>>>>> 2d0370ee
         IQMClient(base_url, **credentials)
     unstub()
 
